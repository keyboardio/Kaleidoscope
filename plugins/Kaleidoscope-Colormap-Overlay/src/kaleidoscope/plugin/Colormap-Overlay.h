--- conflicted
+++ resolved
@@ -130,16 +130,10 @@
   }
 
  private:
-<<<<<<< HEAD
-  static uint16_t map_base_;
   static uint16_t overlays_base_;
   static uint8_t max_overlays_;
   static Overlay *overlays_;
   static uint8_t overlay_count_;
-=======
-  Overlay *overlays_;
-  uint8_t overlay_count_;
->>>>>>> 1221ac08
   cRGB selectedColor;
 
   bool hasOverlay(KeyAddr k);
