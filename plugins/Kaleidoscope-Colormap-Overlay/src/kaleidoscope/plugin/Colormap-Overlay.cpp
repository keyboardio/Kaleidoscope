/* Kaleidoscope-Colormap-Overlay -- Per key colors overlaying active LED effect
 * Copyright 2017-2025 Keyboard.io, inc.
 *
 * This program is free software: you can redistribute it and/or modify it under
 * the terms of the GNU General Public License as published by the Free Software
 * Foundation, version 3.
 *
 * Additional Permissions:
 * As an additional permission under Section 7 of the GNU General Public
 * License Version 3, you may link this software against a Vendor-provided
 * Hardware Specific Software Module under the terms of the MCU Vendor
 * Firmware Library Additional Permission Version 1.0.
 *
 * This program is distributed in the hope that it will be useful, but WITHOUT
 * ANY WARRANTY; without even the implied warranty of MERCHANTABILITY or FITNESS
 * FOR A PARTICULAR PURPOSE. See the GNU General Public License for more
 * details.
 *
 * You should have received a copy of the GNU General Public License along with
 * this program. If not, see <http://www.gnu.org/licenses/>.
 */

#include "kaleidoscope/plugin/Colormap-Overlay.h"

#include <stdint.h>  // for uint8_t

#include "kaleidoscope/KeyAddr.h"               // for KeyAddr, MatrixAddr, MatrixAddr<>::...
#include "kaleidoscope/device/device.h"         // for cRGB, CRGB
#include "kaleidoscope/event_handler_result.h"  // for EventHandlerResult, EventHandlerRes...
#include "kaleidoscope/key_defs.h"              // for Key, KEY_FLAGS, Key_NoKey, LockLayer
#include "kaleidoscope/layers.h"                // for Layer, Layer_
#include "kaleidoscope/plugin/LEDControl.h"     // for LEDControl
#include <Kaleidoscope.h>                       // for Kaleidoscope
#include <Kaleidoscope-FocusSerial.h>           // for Focus
#include <Kaleidoscope-LED-Palette-Theme.h>     // for LEDPaletteTheme
#include <Kaleidoscope-EEPROM-Settings.h>       // for EEPROMSettings

namespace kaleidoscope {
namespace plugin {
<<<<<<< HEAD
uint16_t ColormapOverlay::map_base_;
uint16_t ColormapOverlay::overlays_base_;
uint8_t ColormapOverlay::max_overlays_ = 64;  // TODO(EvyBongers): figure this out. How determine a good maximum?
Overlay *ColormapOverlay::overlays_;
uint8_t ColormapOverlay::overlay_count_;

void ColormapOverlay::setup() {
  // It appears that a call to ::LEDPaletteTheme.reserveThemes() is needed
  // because it's where palette_base_ gets initialized. Since this plugin (and
  // possibly others) don't actually use themes, requesting memory for storing
  // themes doesn't make much sense. Maybe initialisation of palette_base_
  // could be moved to a setup() method, though maybe the palette should be
  // split from palette theme altogether?
  map_base_ = ::LEDPaletteTheme.reserveThemes(1);

  overlays_base_ = ::EEPROMSettings.requestSlice(max_overlays_ * sizeof(Overlay));

  ::EEPROMSettings.seal();

  if (!::EEPROMSettings.isValid()) {
    // TODO(EvyBongers): figure this out. What to do when the settings are out of sync...

    return;
  }

  Kaleidoscope.storage().get(overlays_base_, overlays_);
=======
void ColormapOverlay::setup() {
  ::LEDPaletteTheme.reservePalette();
>>>>>>> 1221ac08
}

bool ColormapOverlay::hasOverlay(KeyAddr k) {
  uint8_t top_layer   = Layer.mostRecent();
  uint8_t layer_index = Layer.lookupActiveLayer(k);

  bool found_match_on_lower_layer = false;
  for (uint8_t i{0}; i < overlay_count_; ++i) {
    Overlay overlay = overlays_[i];
    if (overlay.addr == k) {
      if ((overlay.layer == top_layer) || (overlay.layer == layer_wildcard)) {
        selectedColor = ::LEDPaletteTheme.lookupPaletteColor(overlay.palette_index);
        return true;
      } else if (overlay.layer == layer_index) {
        selectedColor              = ::LEDPaletteTheme.lookupPaletteColor(overlay.palette_index);
        found_match_on_lower_layer = true;
      }
    }
  }

  return found_match_on_lower_layer;
}

EventHandlerResult ColormapOverlay::onSetup() {
  return EventHandlerResult::OK;
}

void ColormapOverlay::setLEDOverlayColors() {
  if (!Runtime.has_leds)
    return;

  for (auto key_addr : KeyAddr::all()) {
    if (ColormapOverlay::hasOverlay(key_addr)) {
      ::LEDControl.setCrgbAt(KeyAddr(key_addr), selectedColor);
    } else {
      ::LEDControl.refreshAt(KeyAddr(key_addr));
    }
  }
}

EventHandlerResult ColormapOverlay::beforeSyncingLeds() {
  setLEDOverlayColors();

  return EventHandlerResult::OK;
}

EventHandlerResult ColormapOverlay::onFocusEvent(const char *input) {
  if (!Runtime.has_leds)
    return EventHandlerResult::OK;

  const char *cmd = PSTR("colormap.overlay");

  if (::Focus.inputMatchesHelp(input))
    return ::Focus.printHelp(cmd);

  if (!::Focus.inputMatchesCommand(input, cmd))
    return EventHandlerResult::OK;

  if (::Focus.isEOL()) {
    for (uint8_t layer = 0; layer < layer_count; layer++) {
      for (uint8_t key_index_ = 0; key_index_ < Runtime.device().numKeys(); key_index_++) {
        KeyAddr k = KeyAddr(key_index_);
        for (uint8_t overlay_index{0}; overlay_index < overlay_count_; ++overlay_index) {
          Overlay overlay = overlays_[overlay_index];
          if ((overlay.addr == k) && (overlay.layer == layer)) {
            ::Focus.send(overlay.palette_index);
          }
        }
        ::Focus.send(-1);
      }
    }
    return EventHandlerResult::EVENT_CONSUMED;
  }

  overlays_      = nullptr;
  overlay_count_ = 0;
  uint16_t i     = 0;
  while (!::Focus.isEOL() && (i < (uint16_t)Runtime.device().numKeys() * layer_count)) {
    int8_t color_index_;

    // Ref: plugins/Kaleidoscope-FocusSerial/src/kaleidoscope/plugin/FocusSerial.h:99-115
    // -> No overload for signed integers
    // Ref: src/kaleidoscope/device/Base.h:90-92
    // -> parseInt() seems to support signed values?
    ::Focus.read(color_index_);
    if (color_index_ >= 0) {
      uint8_t key_index_ = i % Runtime.device().numKeys();
      uint8_t layer_     = (i - key_index_) / Runtime.device().numKeys();

      overlays_[overlay_count_] = Overlay(layer_, KeyAddr(key_index_), color_index_);
      overlay_count_++;  // TODO(EvyBongers): how to make sure that we don't exceed max_overlays_
    }
  }
  Runtime.storage().commit();

  ::LEDControl.refreshAll();

  return EventHandlerResult::EVENT_CONSUMED;
}

}  // namespace plugin
}  // namespace kaleidoscope

kaleidoscope::plugin::ColormapOverlay ColormapOverlay;<|MERGE_RESOLUTION|>--- conflicted
+++ resolved
@@ -37,21 +37,13 @@
 
 namespace kaleidoscope {
 namespace plugin {
-<<<<<<< HEAD
-uint16_t ColormapOverlay::map_base_;
 uint16_t ColormapOverlay::overlays_base_;
 uint8_t ColormapOverlay::max_overlays_ = 64;  // TODO(EvyBongers): figure this out. How determine a good maximum?
 Overlay *ColormapOverlay::overlays_;
 uint8_t ColormapOverlay::overlay_count_;
 
 void ColormapOverlay::setup() {
-  // It appears that a call to ::LEDPaletteTheme.reserveThemes() is needed
-  // because it's where palette_base_ gets initialized. Since this plugin (and
-  // possibly others) don't actually use themes, requesting memory for storing
-  // themes doesn't make much sense. Maybe initialisation of palette_base_
-  // could be moved to a setup() method, though maybe the palette should be
-  // split from palette theme altogether?
-  map_base_ = ::LEDPaletteTheme.reserveThemes(1);
+  ::LEDPaletteTheme.reservePalette();
 
   overlays_base_ = ::EEPROMSettings.requestSlice(max_overlays_ * sizeof(Overlay));
 
@@ -64,10 +56,6 @@
   }
 
   Kaleidoscope.storage().get(overlays_base_, overlays_);
-=======
-void ColormapOverlay::setup() {
-  ::LEDPaletteTheme.reservePalette();
->>>>>>> 1221ac08
 }
 
 bool ColormapOverlay::hasOverlay(KeyAddr k) {
