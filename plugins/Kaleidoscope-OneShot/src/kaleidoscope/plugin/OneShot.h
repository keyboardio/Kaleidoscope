/* -*- mode: c++ -*-
 * Kaleidoscope-OneShot -- One-shot modifiers and layers
 * Copyright (C) 2016-2022  Keyboard.io, Inc.
 *
 * This program is free software: you can redistribute it and/or modify it under
 * the terms of the GNU General Public License as published by the Free Software
 * Foundation, version 3.
 *
 * This program is distributed in the hope that it will be useful, but WITHOUT
 * ANY WARRANTY; without even the implied warranty of MERCHANTABILITY or FITNESS
 * FOR A PARTICULAR PURPOSE. See the GNU General Public License for more
 * details.
 *
 * You should have received a copy of the GNU General Public License along with
 * this program. If not, see <http://www.gnu.org/licenses/>.
 */

#pragma once

#include <Kaleidoscope-Ranges.h>  // for OSL_FIRST, OSM_FIRST, OS_FIRST, OS_LAST
#include <stdint.h>               // for uint16_t, uint8_t, int16_t

#include "kaleidoscope/KeyAddr.h"               // for KeyAddr
#include "kaleidoscope/KeyAddrBitfield.h"       // for KeyAddrBitfield
#include "kaleidoscope/KeyEvent.h"              // for KeyEvent
#include "kaleidoscope/Runtime.h"               // for Runtime, Runtime_
#include "kaleidoscope/event_handler_result.h"  // for EventHandlerResult
#include "kaleidoscope/key_defs.h"              // for Key
#include "kaleidoscope/plugin.h"                // for Plugin

// IWYU pragma: no_include "HIDAliases.h"

// ----------------------------------------------------------------------------
// Keymap macros

#define OSM(k) ::kaleidoscope::plugin::OneShotModifierKey(Key_##k)
#define OSL(n) ::kaleidoscope::plugin::OneShotLayerKey(n)

namespace kaleidoscope {
namespace plugin {

constexpr Key OneShotModifierKey(Key mod_key) {
  return Key(kaleidoscope::ranges::OSM_FIRST +
             mod_key.getKeyCode() - HID_KEYBOARD_FIRST_MODIFIER);
}

constexpr Key OneShotLayerKey(uint8_t layer) {
  return Key(kaleidoscope::ranges::OSL_FIRST + layer);
}

class OneShot : public kaleidoscope::Plugin {
 public:
  // --------------------------------------------------------------------------
  // Configuration functions

  void enableStickablity() {}
  void enableStickability(Key key);
  template<typename... Keys>
  void enableStickability(Key key, Keys &&...keys) {
    enableStickability(key);
    enableStickability(keys...);
  }
  void enableStickabilityForModifiers();
  void enableStickabilityForLayers();

  void disableStickability() {}
  void disableStickability(Key key);
  template<typename... Keys>
  void disableStickability(Key key, Keys &&...keys) {
    disableStickability(key);
    disableStickability(keys...);
  }
  void disableStickabilityForModifiers();
  void disableStickabilityForLayers();

  void enableAutoModifiers() {
    settings_.auto_modifiers = true;
  }
  void enableAutoLayers() {
    settings_.auto_layers = true;
  }
  void enableAutoOneShot() {
    enableAutoModifiers();
    enableAutoLayers();
  }

  void disableAutoModifiers() {
    settings_.auto_modifiers = false;
  }
  void disableAutoLayers() {
    settings_.auto_layers = false;
  }
  void disableAutoOneShot() {
    disableAutoModifiers();
    disableAutoLayers();
  }

  void toggleAutoModifiers() {
    settings_.auto_modifiers = !settings_.auto_modifiers;
  }
  void toggleAutoLayers() {
    settings_.auto_layers = !settings_.auto_layers;
  }
  void toggleAutoOneShot() {
    if (settings_.auto_modifiers || settings_.auto_layers) {
      disableAutoOneShot();
    } else {
      enableAutoOneShot();
    }
  }

  // --------------------------------------------------------------------------
  // Global test functions

  bool isActive() const;
  bool isSticky() const;

  // --------------------------------------------------------------------------
  // Single-key test functions
  bool isOneShotKey(Key key) const {
    return (key.getRaw() >= kaleidoscope::ranges::OS_FIRST &&
            key.getRaw() <= kaleidoscope::ranges::OS_LAST);
  }

  /// Determine if the given `key` is allowed to become sticky.
  bool isStickable(Key key) const;

  bool isStickableDefault(Key key) const;

  bool isTemporary(KeyAddr key_addr) const;  // inline?
  bool isPending(KeyAddr key_addr) const;
  bool isSticky(KeyAddr key_addr) const;  // inline?
  bool isActive(KeyAddr key_addr) const;  // inline?

  // --------------------------------------------------------------------------
  // Public OneShot state control

  /// Put a key in the "pending" OneShot state.
  ///
  /// This function puts the key at `key_addr` in the "pending" OneShot state.
  /// This is appropriate to use when a key toggles on and you want it to behave
  /// like a OneShot key starting with the current event, and lasting until the
  /// key becomes inactive (cancelled by a subsequent keypress).
  void setPending(KeyAddr key_addr);

  /// Put a key directly in the "one-shot" state.
  ///
  /// This function puts the key at `key_addr` in the "one-shot" state.  This is
  /// usually the state of a OneShot key after it is released, but before it is
  /// cancelled by a subsequent keypress.  In most cases, you probably want to
  /// use `setPending()` instead, rather than calling this function explicitly,
  /// as OneShot will automatically cause any key in the "pending" state to
  /// progress to this state when it is (physically) released.
  void setOneShot(KeyAddr key_addr);

  /// Put a key in the "sticky" OneShot state.
  ///
  /// This function puts the key at `key_addr` in the "sticky" OneShot state.
  /// It will remain active until it is pressed again.
  void setSticky(KeyAddr key_addr);

  /// Clear any OneShot state for a key.
  ///
  /// This function clears any OneShot state of the key at `key_addr`.  It does
  /// not, however, release the key if it is held.
  void clear(KeyAddr key_addr);

  // --------------------------------------------------------------------------
  // Utility function for other plugins to cancel OneShot keys
  void cancel(bool with_stickies = false);

  // --------------------------------------------------------------------------
  // Timeout onfiguration functions
  void setTimeout(uint16_t ttl) {
    settings_.timeout = ttl;
  }
  uint16_t getTimeout() {
    return settings_.timeout;
  }
  void setHoldTimeout(uint16_t ttl) {
    settings_.hold_timeout = ttl;
  }
  uint16_t getHoldTimeout() {
    return settings_.hold_timeout;
  }
  void setDoubleTapTimeout(int16_t ttl) {
    settings_.double_tap_timeout = ttl;
  }
  int16_t getDoubleTapTimeout() {
    return settings_.double_tap_timeout;
  }
  
  void setStickyTimeOutSeconds(uint16_t ttl) {
	sticky_time_out_ = ttl * 1000;
  }

  // --------------------------------------------------------------------------
  // Plugin hook functions

  EventHandlerResult onNameQuery();
  EventHandlerResult onKeyEvent(KeyEvent &event);
  EventHandlerResult afterReportingState(const KeyEvent &event);
  EventHandlerResult afterEachCycle();

  friend class OneShotConfig;

 private:
  // --------------------------------------------------------------------------
  // Constants
  static constexpr uint8_t oneshot_key_count         = 16;
  static constexpr uint8_t oneshot_mod_count         = 8;
  static constexpr uint8_t oneshot_layer_count       = oneshot_key_count - oneshot_mod_count;
  static constexpr uint16_t stickable_modifiers_mask = uint16_t(uint16_t(-1) >> oneshot_layer_count);
  static constexpr uint16_t stickable_layers_mask    = uint16_t(uint16_t(-1) << oneshot_mod_count);
  static constexpr KeyAddr invalid_key_addr          = KeyAddr(KeyAddr::invalid_state);

  // --------------------------------------------------------------------------
  // Configuration variables
<<<<<<< HEAD
  uint16_t timeout_           = 2500;
  uint16_t hold_timeout_      = 250;
  int16_t double_tap_timeout_ = -1;
  uint32_t sticky_time_out_   = -1;
=======
  struct Settings {
    uint16_t timeout           = 2500;
    uint16_t hold_timeout      = 250;
    int16_t double_tap_timeout = -1;
>>>>>>> efefe804

    uint16_t stickable_keys = -1;
    bool auto_modifiers     = false;
    bool auto_layers        = false;
  };
  Settings settings_;

  // --------------------------------------------------------------------------
  // State variables
  KeyAddrBitfield temp_addrs_;
  KeyAddrBitfield glue_addrs_;

  uint32_t start_time_   = 0;
  KeyAddr prev_key_addr_ = invalid_key_addr;

  // --------------------------------------------------------------------------
  // Internal utility functions
  bool hasTimedOut(uint16_t ttl) const {
    return Runtime.hasTimeExpired(start_time_, ttl);
  }
  bool hasTimedOut32(uint32_t ttl) const {
	return Runtime.hasTimeExpired(start_time_, ttl);
  }
  bool hasDoubleTapTimedOut() const {
    // Derive the true double-tap timeout value if we're using the default.
    uint16_t dtto = (settings_.double_tap_timeout < 0)
                      ? settings_.timeout
                      : settings_.double_tap_timeout;
    return hasTimedOut(dtto);
  }
  bool hasStickyTimedOut() const {
	// uint32_t dtto = (sticky_time_out_ < 0) ? timeout_ : sticky_time_out_;
	return hasTimedOut32(sticky_time_out_);
  }
  uint8_t getOneShotKeyIndex(Key oneshot_key) const;
  uint8_t getKeyIndex(Key key) const;
  Key decodeOneShotKey(Key oneshot_key) const;

  void pressKey(KeyAddr key_addr, Key oneshot_key);
  void holdKey(KeyAddr key_addr) const;
  void releaseKey(KeyAddr key_addr);
};

// =============================================================================
// Plugin for configuration of OneShot via Focus and persistent storage of
// settins in EEPROM (i.e. Chrysalis).
class OneShotConfig : public Plugin {
 public:
  EventHandlerResult onNameQuery();
  EventHandlerResult onSetup();
  EventHandlerResult onFocusEvent(const char *command);

 private:
  // The base address in persistent storage for configuration data:
  uint16_t settings_addr_;
};

}  // namespace plugin
}  // namespace kaleidoscope

extern kaleidoscope::plugin::OneShot OneShot;
extern kaleidoscope::plugin::OneShotConfig OneShotConfig;<|MERGE_RESOLUTION|>--- conflicted
+++ resolved
@@ -186,14 +186,22 @@
   void setDoubleTapTimeout(int16_t ttl) {
     settings_.double_tap_timeout = ttl;
   }
+  
   int16_t getDoubleTapTimeout() {
     return settings_.double_tap_timeout;
   }
-  
-  void setStickyTimeOutSeconds(uint16_t ttl) {
-	sticky_time_out_ = ttl * 1000;
-  }
-
+
+  void setStickyTimeout(uint32_t ttl) {
+	settings_.sticky_time_out_ = ttl;
+  }
+
+  void setStickyTimeOutSeconds(uint32_t ttl) {
+	settings.sticky_time_out_ = ttl * 1000;
+  }
+
+  uint32_t getStickyTimeOut() {
+    return settings_.sticky_time_out_;
+  }
   // --------------------------------------------------------------------------
   // Plugin hook functions
 
@@ -216,17 +224,11 @@
 
   // --------------------------------------------------------------------------
   // Configuration variables
-<<<<<<< HEAD
-  uint16_t timeout_           = 2500;
-  uint16_t hold_timeout_      = 250;
-  int16_t double_tap_timeout_ = -1;
-  uint32_t sticky_time_out_   = -1;
-=======
   struct Settings {
     uint16_t timeout           = 2500;
     uint16_t hold_timeout      = 250;
     int16_t double_tap_timeout = -1;
->>>>>>> efefe804
+    uint32_t sticky_time_out_   = -1;
 
     uint16_t stickable_keys = -1;
     bool auto_modifiers     = false;
