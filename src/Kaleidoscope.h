--- conflicted
+++ resolved
@@ -44,8 +44,6 @@
 
 #include "kaleidoscope/hid.h"
 
-<<<<<<< HEAD
-static constexpr DEPRECATED(KEYBOARDHARDWARE) kaleidoscope::Device &KeyboardHardware = kaleidoscope_internal::device;
 
 // Note: The CONVERT_TO_KEY macro can be redefined to use different
 //       host_keymap-keymaps on different layers (see key_defs.h for its
@@ -62,8 +60,7 @@
    CONVERT_TO_KEY(KEY)                                                         \
    )
 
-=======
->>>>>>> be91a037
+
 #ifdef PER_KEY_DATA_STACKED
 #define KEYMAP_STACKED(...)                                                    \
    {                                                                           \
