#pragma once


#include "HIDTables.h"

#include "key_defs_keyboard.h"
#include "key_defs_sysctl.h"
#include "key_defs_consumerctl.h"
#include "key_defs_keymaps.h"

#include "key_defs_aliases.h"

#ifdef ARDUINO_VIRTUAL
#include "VirtualHID/VirtualHID.h"
#else
#include "KeyboardioHID.h"
#endif


typedef union Key_ {

  struct {
    uint8_t keyCode;
    uint8_t flags;
  };
  uint16_t raw;

  inline bool operator==(uint16_t rhs) {
    return this->raw == rhs;
  }
  inline bool operator==(const Key_ rhs) {
    return this->raw == rhs.raw;
  }
  inline Key_& operator=(uint16_t raw) {
    this->raw = raw;
    return *this;
  }
  inline bool operator!=(const Key_& rhs) {
    return !(*this == rhs);
  }
  inline bool operator>=(uint16_t raw) {
    return this->raw >= raw;
  }
  inline bool operator<=(uint16_t raw) {
    return this->raw <= raw;
  }
  inline bool operator>(uint16_t raw) {
    return this->raw > raw;
  }
  inline bool operator<(uint16_t raw) {
    return this->raw < raw;
  }
  inline bool operator>=(const Key_& other) {
    return this->raw >= other.raw;
  }
  inline bool operator<=(const Key_& other) {
    return this->raw <= other.raw;
  }
  inline bool operator>(const Key_& other) {
    return this->raw > other.raw;
  }
  inline bool operator<(const Key_& other) {
    return this->raw < other.raw;
  }
} Key;



#define KEY_FLAGS         uint8_t(B00000000)
#define CTRL_HELD         uint8_t(B00000001)
#define LALT_HELD         uint8_t(B00000010)
#define RALT_HELD         uint8_t(B00000100)
#define SHIFT_HELD        uint8_t(B00001000)
#define GUI_HELD          uint8_t(B00010000)
#define SYNTHETIC         uint8_t(B01000000)
#define RESERVED          uint8_t(B10000000)

#define LCTRL(k)  ((Key) { k.keyCode, uint8_t(k.flags | CTRL_HELD) })
#define LALT(k)   ((Key) { k.keyCode, uint8_t(k.flags | LALT_HELD) })
#define RALT(k)   ((Key) { k.keyCode, uint8_t(k.flags | RALT_HELD) })
#define LSHIFT(k) ((Key) { k.keyCode, uint8_t(k.flags | SHIFT_HELD) })
#define LGUI(k)   ((Key) { k.keyCode, uint8_t(k.flags | GUI_HELD) })

// we assert that synthetic keys can never have keys held, so we reuse the _HELD bits
<<<<<<< HEAD
#define IS_SYSCTL                  uint8_t(B00000001)
#define IS_CONSUMER                uint8_t(B00000010)
#define SWITCH_TO_KEYMAP           uint8_t(B00000100)
#define IS_INTERNAL                uint8_t(B00001000)
=======
#define IS_SYSCTL                  B00000001
#define IS_INTERNAL                B00000010
#define SWITCH_TO_KEYMAP           B00000100
#define IS_CONSUMER                B00001000
>>>>>>> c060c5ef

/* HID types we need to encode in the key flags for system and consumer control hid controls
   Each key can only have one, so we don't need to use a bit vector.
   We need to keep the top two bits clear for defining the keys as synthetic
   We need to keep the bottom two bits clear for defining the keys as sysctl / consumerctl
*/

#define HID_TYPE_CL    uint8_t(B00000000)
#define HID_TYPE_LC    uint8_t(B00000100)
#define HID_TYPE_NARY  uint8_t(B00001000)
#define HID_TYPE_OOC   uint8_t(B00001100)
#define HID_TYPE_OSC   uint8_t(B00010000)
#define HID_TYPE_RTC   uint8_t(B00010100)
#define HID_TYPE_SEL   uint8_t(B00011000)


#define Key_NoKey (Key) { 0,  KEY_FLAGS }
#define Key_skip (Key) { 0,  KEY_FLAGS }
#define Key_Transparent (Key){ .raw = uint16_t(0xffff) }
#define ___ Key_Transparent
#define XXX Key_NoKey






#define KEY_BACKLIGHT_DOWN uint8_t(0xF1)
#define KEY_BACKLIGHT_UP uint8_t(0xF2)
#define Key_BacklightDown (Key) { KEY_BACKLIGHT_DOWN,  KEY_FLAGS }
#define Key_BacklightUp (Key) { KEY_BACKLIGHT_UP,  KEY_FLAGS }
#define KEY_RIGHT_FN2 uint8_t(0xfe)
#define Key_RFN2 (Key) { KEY_RIGHT_FN2,  KEY_FLAGS }
<<<<<<< HEAD
#define KEY_LEFT_FN2 uint8_t(0xff)
#define Key_LFN2 (Key) { KEY_LEFT_FN2,  KEY_FLAGS }
=======
#define KEY_LEFT_FN2 0xff
#define Key_LFN2 (Key) { KEY_LEFT_FN2,  KEY_FLAGS }


/* Most Consumer keys are more then 8bit, the highest Consumer hid code
   uses 10bit. By using the 11bit as flag to indicate a consumer keys was activate we can
   use the 10 lsb as the HID Consumer code. If you need to get the keycode of a Consumer key
   use the CONSUMER(key) macro this will return the 10bit keycode.
*/
#define CONSUMER(key) (key.raw & 0x03FF)
#define CONSUMER_KEY(code, flags) (Key) { .raw = (code) | ((flags | SYNTHETIC|IS_CONSUMER) << 8) }
>>>>>>> c060c5ef
<|MERGE_RESOLUTION|>--- conflicted
+++ resolved
@@ -82,17 +82,10 @@
 #define LGUI(k)   ((Key) { k.keyCode, uint8_t(k.flags | GUI_HELD) })
 
 // we assert that synthetic keys can never have keys held, so we reuse the _HELD bits
-<<<<<<< HEAD
 #define IS_SYSCTL                  uint8_t(B00000001)
 #define IS_CONSUMER                uint8_t(B00000010)
 #define SWITCH_TO_KEYMAP           uint8_t(B00000100)
 #define IS_INTERNAL                uint8_t(B00001000)
-=======
-#define IS_SYSCTL                  B00000001
-#define IS_INTERNAL                B00000010
-#define SWITCH_TO_KEYMAP           B00000100
-#define IS_CONSUMER                B00001000
->>>>>>> c060c5ef
 
 /* HID types we need to encode in the key flags for system and consumer control hid controls
    Each key can only have one, so we don't need to use a bit vector.
@@ -126,11 +119,7 @@
 #define Key_BacklightUp (Key) { KEY_BACKLIGHT_UP,  KEY_FLAGS }
 #define KEY_RIGHT_FN2 uint8_t(0xfe)
 #define Key_RFN2 (Key) { KEY_RIGHT_FN2,  KEY_FLAGS }
-<<<<<<< HEAD
 #define KEY_LEFT_FN2 uint8_t(0xff)
-#define Key_LFN2 (Key) { KEY_LEFT_FN2,  KEY_FLAGS }
-=======
-#define KEY_LEFT_FN2 0xff
 #define Key_LFN2 (Key) { KEY_LEFT_FN2,  KEY_FLAGS }
 
 
@@ -140,5 +129,4 @@
    use the CONSUMER(key) macro this will return the 10bit keycode.
 */
 #define CONSUMER(key) (key.raw & 0x03FF)
-#define CONSUMER_KEY(code, flags) (Key) { .raw = (code) | ((flags | SYNTHETIC|IS_CONSUMER) << 8) }
->>>>>>> c060c5ef
+#define CONSUMER_KEY(code, flags) (Key) { .raw = (code) | ((flags | SYNTHETIC|IS_CONSUMER) << 8) }